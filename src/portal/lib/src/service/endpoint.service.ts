--- conflicted
+++ resolved
@@ -9,12 +9,9 @@
   HTTP_GET_OPTIONS
 } from "../utils";
 import { RequestQueryParams } from "./RequestQueryParams";
-<<<<<<< HEAD
 import { Endpoint, ReplicationRule, Adapter } from "./interface";
-=======
-import { Endpoint, ReplicationRule } from "./interface";
 import { catchError, map } from "rxjs/operators";
->>>>>>> 204c139d
+
 
 /**
  * Define the service methods to handle the endpoint related things.
